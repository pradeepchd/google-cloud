/*
 * Copyright © 2019 Cask Data, Inc.
 *
 * Licensed under the Apache License, Version 2.0 (the "License"); you may not
 * use this file except in compliance with the License. You may obtain a copy of
 * the License at
 *
 * http://www.apache.org/licenses/LICENSE-2.0
 *
 * Unless required by applicable law or agreed to in writing, software
 * distributed under the License is distributed on an "AS IS" BASIS, WITHOUT
 * WARRANTIES OR CONDITIONS OF ANY KIND, either express or implied. See the
 * License for the specific language governing permissions and limitations under
 * the License.
 */
package io.cdap.plugin.gcp.bigquery.sink;

<<<<<<< HEAD
=======
import com.google.cloud.bigquery.BigQuery;
>>>>>>> e32d68fb
import com.google.gson.stream.JsonWriter;
import io.cdap.cdap.api.annotation.Description;
import io.cdap.cdap.api.annotation.Name;
import io.cdap.cdap.api.annotation.Plugin;
import io.cdap.cdap.api.data.batch.OutputFormatProvider;
import io.cdap.cdap.api.data.format.StructuredRecord;
import io.cdap.cdap.api.data.schema.Schema;
import io.cdap.cdap.api.dataset.lib.KeyValue;
import io.cdap.cdap.etl.api.Emitter;
import io.cdap.cdap.etl.api.PipelineConfigurer;
import io.cdap.cdap.etl.api.batch.BatchSink;
import io.cdap.cdap.etl.api.batch.BatchSinkContext;
import org.apache.hadoop.conf.Configuration;
import org.apache.hadoop.io.NullWritable;
import org.apache.hadoop.io.Text;

import java.io.IOException;
import java.io.StringWriter;
import java.util.HashMap;
import java.util.Map;
import java.util.Objects;

/**
 * This plugin allows users to write {@link StructuredRecord} entries to multiple Google Big Query tables.
 */
@Plugin(type = BatchSink.PLUGIN_TYPE)
@Name("BigQueryMultiTable")
@Description("Writes records to one or more Big Query tables. "
  + "BigQuery is Google's serverless, highly scalable, enterprise data warehouse. "
  + "Data is first written to a temporary location on Google Cloud Storage, then loaded into BigQuery from there.")
public class BigQueryMultiSink extends AbstractBigQuerySink {

  private static final String TABLE_PREFIX = "multisink.";

  private final BigQueryMultiSinkConfig config;

  public BigQueryMultiSink(BigQueryMultiSinkConfig config) {
    this.config = config;
  }

  @Override
  protected BigQueryMultiSinkConfig getConfig() {
    return config;
  }

  @Override
  public void configurePipeline(PipelineConfigurer pipelineConfigurer) {
    config.validate();
    super.configurePipeline(pipelineConfigurer);
  }

  @Override
  protected void prepareRunValidation(BatchSinkContext context) {
    config.validate();
  }

  @Override
  protected void prepareRunInternal(BatchSinkContext context, BigQuery bigQuery, String bucket) throws IOException {
    Map<String, String> arguments = new HashMap<>(context.getArguments().asMap());
    for (Map.Entry<String, String> argument : arguments.entrySet()) {
      String key = argument.getKey();
      if (!key.startsWith(TABLE_PREFIX)) {
        continue;
      }
      String tableName = key.substring(TABLE_PREFIX.length());
      Schema tableSchema = Schema.parseJson(argument.getValue());

      String outputName = String.format("%s-%s", config.getReferenceName(), tableName);
      initOutput(context, bigQuery, outputName, tableName, tableSchema, bucket);
    }
  }

  @Override
  protected OutputFormatProvider getOutputFormatProvider(Configuration configuration,
                                                         String tableName,
                                                         Schema tableSchema) {
    return new MultiSinkOutputFormatProvider(configuration, tableName, tableSchema, config.getSplitField());
  }

  @Override
  public void transform(StructuredRecord input, Emitter<KeyValue<Text, NullWritable>> emitter) {
    StringWriter strWriter = new StringWriter();
    try (JsonWriter writer = new JsonWriter(strWriter)) {
      writer.beginObject();
      for (Schema.Field recordField : Objects.requireNonNull(input.getSchema().getFields())) {
<<<<<<< HEAD
        decode(writer, recordField.getName(), input.get(recordField.getName()), recordField.getSchema());
=======
        BigQueryRecordToJson.write(writer, recordField.getName(), input.get(recordField.getName()),
                                   recordField.getSchema());
>>>>>>> e32d68fb
      }
      writer.endObject();
    } catch (IOException e) {
      throw new RuntimeException("Exception while converting structured record to json.", e);
    }
    emitter.emit(new KeyValue<>(new Text(strWriter.toString()), NullWritable.get()));
  }

}<|MERGE_RESOLUTION|>--- conflicted
+++ resolved
@@ -15,10 +15,7 @@
  */
 package io.cdap.plugin.gcp.bigquery.sink;
 
-<<<<<<< HEAD
-=======
 import com.google.cloud.bigquery.BigQuery;
->>>>>>> e32d68fb
 import com.google.gson.stream.JsonWriter;
 import io.cdap.cdap.api.annotation.Description;
 import io.cdap.cdap.api.annotation.Name;
@@ -104,12 +101,8 @@
     try (JsonWriter writer = new JsonWriter(strWriter)) {
       writer.beginObject();
       for (Schema.Field recordField : Objects.requireNonNull(input.getSchema().getFields())) {
-<<<<<<< HEAD
-        decode(writer, recordField.getName(), input.get(recordField.getName()), recordField.getSchema());
-=======
         BigQueryRecordToJson.write(writer, recordField.getName(), input.get(recordField.getName()),
                                    recordField.getSchema());
->>>>>>> e32d68fb
       }
       writer.endObject();
     } catch (IOException e) {
